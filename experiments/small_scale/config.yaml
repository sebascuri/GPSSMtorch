experiment:
  name: small_scale  # Experiment name.
<<<<<<< HEAD
  splits: [['dataset', 'name'], ['model', 'name'], ['model', 'k_factor']]  # These are all the different experiments runner will parse.
=======
  splits: [['dataset', 'name'], ['model', 'name']]  # These are all the different experiments runner will parse.
>>>>>>> 1ef2e3d2

dataset:
  name: [Actuator, BallBeam, Drive, Dryer, Flutter, GasFurnace, Tank]
  sequence_length: 50  # Length of training mini-batch sequence.
  sequence_stride: 1  # Stride of mini-batch sequence (useful for large datasets).

optimization:
  learning_rate: 0.05  # Learning rate of the optimizer (for now, Adam).
  batch_size: 32  # Batch size of each iteration.
  num_epochs: 50  # Number of epochs to train the data.
  eval_length: # Evaluation lengths.
    -
    - 30
    - 50
  curriculum: False # Flag that indicates if there is a curriculum.

evaluation:
  plots: ['training_loss', 'prediction']
  length: []  # Here add extra evaluation lengths.

model:
  name: ['PRSSM', 'CBFSSM', 'VCDT']
  dim_states: 4  # Number of internal states.
  num_particles: 50  # Number of particles for forwards/backwards sampling.
  loss_key: 'elbo'  # This string identifies which loss to use.
<<<<<<< HEAD
  k_factor: [0.01, 0.1, 1.0]  # This is the soft conditioning factor.
=======
  k_factor: 1.0  # This is the soft conditioning factor.
>>>>>>> 1ef2e3d2
  loss_factors:  # These factors multiply each term of the ELBO.
    loglik: 1.0 # Log-likelihood factor.
    kl_uf: 1.0  # KL-divergence of the variational distribution (with prior) of the forward model factor.
    kl_ub: 1.0  # KL-divergence of the variational distribution (with prior) of the backward model factor.
    kl_x: 1.0  # KL-divergence of the output of the recognition model (with prior p(x1)) factor.
    kl_conditioning: 1.0 # KL-divergence of the conditioning step (prediction vs. conditioning).
    entropy: 0.0  # Entropy of the backwards model predictions.
  recognition:
    length: 1  # Length of recognition sequence.
    kind: 'output'  # Strategies: output, zero, nn, conv, lstm, bi-lstm.
    variance: 0.01  # Initial variance estimate.
    learnable: True  # Learnable parameters flag.
  emissions:
    variance: 0.1   # Initial variance estimate.
    learnable: True # Learnable parameters flag.
  transitions:
    variance: 0.0002  # Initial variance estimate.
    learnable: True  # Learnable parameters flag.
  forward:  # If backwards is empty, it will make a copy of the same GP for the backwards pass.
    mean:
      kind: 'zero'  # Strategies: zero, constant, linear.
    kernel:
      shared: True  # Shared parameters between components flag.
      kind: 'rbf'  # Strategies: rbf, matern 1/2, matern 3/2, matern 5/2, linear
      ard_num_dims:  # Number of ard dimensions. if empty will automatically select dim_states + dim_inputs.
      outputscale: 0.25  # Initial variance estimate.
      lengthscale: 0.2  # Initial lengthscale estimate.
      learn_outputscale: True  # Learnable parameters flag.
      learn_lengthscale: True  # Learnable parameters flag.
    inducing_points:
      number_points: 40  # Number of inducing points per (GP).
      strategy: 'uniform'  # Initialization strategies: normal, uniform, or linspace.
      scale: 4.0  # Scale of initialization (it will be centered around 0, hence for [-1, 1] set scale = 2).
      learnable: True  # Learnable parameters flag.
    variational_distribution:
      kind: 'full'  # Strategies: full, mean, sample, delta
      learn_mean: True  # Learnable parameters flag.
      mean: 0.0025  # Initial mean estimate.
      learn_var: True # Learnable parameters flag.
      var: 0.001  # Initial variance estimate.<|MERGE_RESOLUTION|>--- conflicted
+++ resolved
@@ -1,10 +1,6 @@
 experiment:
   name: small_scale  # Experiment name.
-<<<<<<< HEAD
-  splits: [['dataset', 'name'], ['model', 'name'], ['model', 'k_factor']]  # These are all the different experiments runner will parse.
-=======
   splits: [['dataset', 'name'], ['model', 'name']]  # These are all the different experiments runner will parse.
->>>>>>> 1ef2e3d2
 
 dataset:
   name: [Actuator, BallBeam, Drive, Dryer, Flutter, GasFurnace, Tank]
@@ -30,11 +26,7 @@
   dim_states: 4  # Number of internal states.
   num_particles: 50  # Number of particles for forwards/backwards sampling.
   loss_key: 'elbo'  # This string identifies which loss to use.
-<<<<<<< HEAD
-  k_factor: [0.01, 0.1, 1.0]  # This is the soft conditioning factor.
-=======
   k_factor: 1.0  # This is the soft conditioning factor.
->>>>>>> 1ef2e3d2
   loss_factors:  # These factors multiply each term of the ELBO.
     loglik: 1.0 # Log-likelihood factor.
     kl_uf: 1.0  # KL-divergence of the variational distribution (with prior) of the forward model factor.
